import os
from typing import Dict, Any, Union, List, Optional, Union, Callable, AnyStr
import numpy as np
from numpy.core.shape_base import vstack
import pandas as pd
from torchmetrics.classification.auroc import AUROC
import wandb
import copy
from wandb.plot.roc_curve import roc_curve
from wandb.viz import CustomChart
from wandb.data_types import Table

import torch

import torchmetrics
from torchmetrics import BinnedPrecisionRecallCurve, BinnedAveragePrecision, BootStrapper, MetricCollection, Metric
from torchmetrics.functional import auc as tm_auc
from torchmetrics.functional import precision_recall_curve as tm_precision_recall_curve
from torchmetrics.utilities.data import dim_zero_cat

import pytorch_lightning as pl

from scipy.special import softmax
from scipy.stats import pearsonr, spearmanr

from sklearn.metrics import (accuracy_score,precision_recall_fscore_support, roc_auc_score,
                            mean_absolute_error, det_curve, precision_recall_curve, auc)


from functools import partial
from src.utils import check_for_wandb_run

class Support(Metric):
    def __init__(self,  n_classes: int = 1,
                        compute_on_step: bool = True,
                        dist_sync_on_step: bool = False,
                        process_group: Optional[Any] = None,
                        dist_sync_fn: Callable = None) -> None:

        super().__init__(compute_on_step=compute_on_step,
                        dist_sync_on_step=dist_sync_on_step,
                        process_group=process_group,
                        dist_sync_fn=dist_sync_fn)

        self.n_classes = n_classes
        self.add_state("counts", default = torch.zeros(self.n_classes + 1),
                                dist_reduce_fx="sum")

    def update(self, _preds: torch.Tensor, target: torch.Tensor) -> None:
        values = torch.bincount(target, minlength=self.n_classes+1)
        self.counts += values

    def compute(self) -> Dict[AnyStr,torch.Tensor]:
        return {i:self.counts[i] for i in range(self.n_classes + 1)}

class TorchPrecisionRecallAUC(AUROC):
    """A note about this implementation. It would be much more memory
       efficent to use BinnedPrecisionRecallCurve from torchmetrics, 
       but the update step is much slower. This implementation trades
       off memory (it stores every prediction and label) for speed."""
    
    def compute(self) -> torch.Tensor: 
        if not self.mode:
            raise RuntimeError("You have to have determined mode.")

        preds = dim_zero_cat(self.preds)
        target = dim_zero_cat(self.target)
        precisions, recalls, _ = tm_precision_recall_curve(preds,target)
        return tm_auc(recalls,precisions)

class TorchMetricClassification(MetricCollection):
    def __init__(self, bootstrap_cis=False,
                 n_boostrap_samples=100,
                 prefix=""):
        
        self.add_prefix = prefix
        self.bootstrap_cis = bootstrap_cis
        metrics = {}

        if bootstrap_cis:
            roc_auc = BootStrapper(torchmetrics.AUROC(),
                                   num_bootstraps=n_boostrap_samples)
            pr_auc = BootStrapper(TorchPrecisionRecallAUC(),
                                  num_bootstraps=n_boostrap_samples)
        else:    
            roc_auc = torchmetrics.AUROC()  
            pr_auc = TorchPrecisionRecallAUC()

        metrics["roc_auc"] = roc_auc
        metrics["pr_auc"] = pr_auc
        metrics["support"] = Support()

        super(TorchMetricClassification,self).__init__(metrics)
    
    def compute(self) -> Dict[str, Any]:
        results = super().compute()
        if self.bootstrap_cis:

            roc_auc = results["roc_auc"]["mean"] 
            roc_std = results["roc_auc"]["std"] 
            results["roc_auc_ci_high"] = roc_auc + 2*roc_std
            results["roc_auc_ci_low"] = roc_auc - 2*roc_std
            results["roc_auc"] = results["roc_auc"]["mean"]
        
            pr_auc = results["pr_auc"]["mean"] 
            pr_std = results["pr_auc"]["std"] 
            results["pr_auc_ci_high"] = pr_auc + 2*pr_std
            results["pr_auc_ci_low"] = pr_auc - 2*pr_std
            results["pr_auc"] = results["pr_auc"]["mean"]
        
        if self.add_prefix:
            return add_prefix(results,self.add_prefix)
        else:
            return results



def make_ci_bootsrapper(estimator):
    """  """ 
    def bootstrapper(pred,labels,n_samples=100):
        results = []
        inds = np.arange(len(pred))
        for _ in range(n_samples): #TODO how does it not return an array of same values? JM
            sample = np.random.choice(inds,len(pred)) #sample from the (0,...,len(pred)) vector without replacement for len(pred) times 
            try:
                results.append(estimator(pred[sample],labels[sample])) #get AUC estimates for the shuffled logits vector 
            except ValueError:
                continue
        return np.quantile(results,0.05), np.quantile(results,0.95)
    return bootstrapper

def add_prefix(results,prefix):
    renamed = {}
    for k,v in results.items():
        renamed[prefix+k] = v
    return renamed

def get_wandb_plots(): #TODO
    ...

def classification_eval(preds, labels, threshold = None, prefix=None,
                        bootstrap_cis=False):
    """
    Get a dictionary containing performance evaluation 
    results for the classification setting. 

    **Arguments** 
        :preds: tensor of unnormalized probabilities 
        :labels: ground truth labels 
        :threshold: 
        :prefix:
        :bootstrap_cis:  
    """

    results = {}
    # Remove indices with pad tokens
    if threshold:
        input_probs = softmax(preds, axis=1)
        classes = (input_probs[:, -1] >= threshold)
        precision, recall, f1, _ = precision_recall_fscore_support(labels, classes, average='binary')
        accuracy = accuracy_score(labels, classes)
        results["precision"] = precision
        results["recall"] = recall
        results["f1"] = f1
        results["accuracy"] = accuracy

    support = pd.Series(labels).value_counts().to_dict()
    results["support"] = support

    
    if bootstrap_cis:
        results["roc_auc"], (results["roc_auc_ci_low"] ,results["roc_auc_ci_high"]) = roc_auc(preds,labels,get_ci=True)
        results["pr_auc"], (results["pr_auc_ci_low"], results["pr_auc_ci_high"]) = pr_auc(preds,labels,get_ci=True)
    else:
        results["roc_auc"] = roc_auc(preds,labels,get_ci=False)
        results["pr_auc"] = pr_auc(preds,labels,get_ci=False)

    if prefix:
        renamed = {}
        for k,v in results.items():
            renamed[prefix+k] = v
        results = renamed
    
    return results

def get_huggingface_classification_eval(threshold=0.5):

    # Remove indices with pad tokens
    def evaluator(pred):
        labels = pred.label_ids
        logits = pred.predictions
        return classification_eval(logits,labels,threshold=threshold)
    
    return evaluator

def wandb_pr_curve(preds,labels,thresholds=50, num_classes=1):
    # preds = preds.cpu().numpy()
    # labels = labels.cpu().numpy()
    # preds = preds.cpu().numpy()
    pr_curve = BinnedPrecisionRecallCurve(thresholds=thresholds, num_classes=num_classes).to(preds.device)
    precision, recall, _thresholds = pr_curve(preds, labels)
    label_markers = ["Positive"] * len(precision)
    table = Table(columns= ["class","precision","recall"], data=list(zip(label_markers,precision,recall)))

    plot = wandb.plot_table(
        "wandb/precision-recall-curve/v0",
        table,
        {"x": "recall", "y": "precision", "class": "class"},
        {
            "title": "Precision Recall Curve",
            "x-axis-title": "Recall",
            "y-axis-title": "Precision",
        },

    )
    return plot
    

def wandb_detection_error_tradeoff_curve(preds,labels,return_table=False,limit=999):
    preds = preds.cpu().numpy()
    labels = labels.cpu().numpy()
  
    fpr, fnr, _ = det_curve(labels, preds)
    if limit and limit < len(fpr):
        inds = np.random.choice(len(fpr), size=limit,replace=False)
        fpr = fpr[inds]
        fnr = fnr[inds]
        
    label_markers = ["Positive"] * len(fpr)
    table = Table(columns= ["class","fpr","fnr"], data=list(zip(label_markers,fpr,fnr)))
    if return_table:
        return table
    plot = wandb.plot_table(
        "wandb/error-tradeoff-curve/v0",
        table,
        {"x": "fpr", "y": "fnr", "class": "class"},
        {
            "title": "Error Tradeoff Curve",
            "x-axis-title": "False positive rate",
            "y-axis-title": "False negative rate",
        },

    )
    return plot

def wandb_roc_curve(preds,labels, return_table=False,limit=999):
    fpr, tpr, _ = torchmetrics.functional.roc(preds, labels, pos_label=1)
    if limit and limit < len(fpr):
        inds = np.random.choice(len(fpr), size=limit,replace=False)
        fpr = fpr[inds]
        tpr = tpr[inds]

    label_markers = ["Positive"] * len(fpr)
    table = Table(columns= ["class","fpr","tpr"], data=list(zip(label_markers,fpr,tpr)))
    if return_table:
        return table
    plot = wandb.plot_table(
        "wandb/area-under-curve/v0",
        table,
        {"x": "fpr", "y": "tpr", "class": "class"},
        {
            "title": "ROC",
            "x-axis-title": "False positive rate",
            "y-axis-title": "True positive rate",
        },

    )
    return plot

def pr_auc(pred,labels,get_ci=False,n_samples=10000):
    """
    Returns AUC for the classifier
    First computes precision and recall and then returns the torchmetrics.functional.auc() result 
        **Arguments** 
        :pred: tensor of unnormalized probabilities 
    """
    if torch.is_tensor(pred):
        preds = pred.cpu().numpy()
        labels = labels.cpu().numpy()
    else:
        preds = pred
    
    precision, recall, _ = precision_recall_curve(labels,preds)
    result = auc(recall,precision)
    if get_ci:
        ci = make_ci_bootsrapper(pr_auc)(pred,labels,n_samples=n_samples)
        return result, ci
    else:
        return result


def roc_auc(pred,labels,get_ci=False,n_samples=10000):
    """
    Returns AUC for the classifier 
    Uses the sklearn.metrics.roc_auc_score() function
        **Arguments** 
        :pred: tensor of unnormalized probabilities 
    """
<<<<<<< HEAD
    if torch.is_tensor(pred):
        preds = pred.cpu().numpy()
    else:
        preds = pred
    score = roc_auc_score(labels,preds)
=======
    if not isinstance(pred,np.ndarray):
        pred = pred.cpu().numpy()

    score = roc_auc_score(labels,pred)
>>>>>>> 55f8ca76
    if get_ci:
        ci = make_ci_bootsrapper(lambda x,y : roc_auc_score(y_score=x, y_true=y))(pred,labels,n_samples=n_samples)
        return score, ci
    else:
        return score
    
def autoencode_eval(pred, labels):
    # Remove indices with pad tokens
    results = {}

    pred_flat = pred.flatten()
    labels_flat = labels.flatten()

    results["pearson"] = pearsonr(pred_flat,labels_flat)[0]
    results["spearman"] = spearmanr(pred_flat,labels_flat)[0]
    results["MAE"] = mean_absolute_error(pred_flat,labels_flat)

    return results

def recall_at_precision():
    ...<|MERGE_RESOLUTION|>--- conflicted
+++ resolved
@@ -296,18 +296,10 @@
         **Arguments** 
         :pred: tensor of unnormalized probabilities 
     """
-<<<<<<< HEAD
-    if torch.is_tensor(pred):
-        preds = pred.cpu().numpy()
-    else:
-        preds = pred
-    score = roc_auc_score(labels,preds)
-=======
     if not isinstance(pred,np.ndarray):
         pred = pred.cpu().numpy()
 
     score = roc_auc_score(labels,pred)
->>>>>>> 55f8ca76
     if get_ci:
         ci = make_ci_bootsrapper(lambda x,y : roc_auc_score(y_score=x, y_true=y))(pred,labels,n_samples=n_samples)
         return score, ci
